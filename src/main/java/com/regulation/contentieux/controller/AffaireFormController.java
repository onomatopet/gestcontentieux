--- conflicted
+++ resolved
@@ -1342,15 +1342,6 @@
      * Sauvegarde l'affaire
      */
     private void saveAffaire(boolean createNew) {
-
-        if (!MandatService.getInstance().hasMandatActif()) {
-            AlertUtil.showErrorAlert("Erreur",
-                    "Aucun mandat actif",
-                    "Vous devez d'abord activer un mandat pour créer une affaire.\n" +
-                            "Allez dans Fichier > Gestion des Mandats (Ctrl+M)");
-            return;
-        }
-
         // Désactiver le formulaire pendant la sauvegarde
         setFormDisabled(true);
         if (saveProgressIndicator != null) {
@@ -1367,11 +1358,16 @@
                 if (!isEditMode) {
                     // En création, collecter aussi l'encaissement
                     encaissement = collectEncaissementData();
-                    affaireService.createAffaireAvecEncaissement(affaire, encaissement, acteurs);
+                    affaireService.createAffaireWithEncaissement(affaire, encaissement, acteurs);
                 } else {
                     // En édition, mise à jour simple
                     affaire.setId(currentAffaire.getId());
                     affaireService.updateAffaire(affaire);
+                    // Note : Si vous avez besoin de mettre à jour les acteurs aussi,
+                    // ajoutez ces lignes après :
+                    // for (AffaireActeur acteur : acteurs) {
+                    //     acteurService.updateActeur(acteur);
+                    // }
                 }
 
                 return null;
@@ -1386,17 +1382,15 @@
                 }
 
                 String message = isEditMode ?
-                        "L'affaire a été mise à jour avec succès" :
+                        "L'affaire a été modifiée avec succès" :
                         "L'affaire a été créée avec succès";
-
-                AlertUtil.showInfoAlert("Succès", message,
-                        "Numéro d'affaire : " + (isEditMode ? currentAffaire.getNumeroAffaire() : "Généré"));
-
-                hasUnsavedChanges = false;
+                AlertUtil.showInfoAlert("Succès", message, "");
 
                 if (createNew && !isEditMode) {
+                    resetForm();
                     initializeForNew();
                 } else {
+                    hasUnsavedChanges = false;
                     closeWindow();
                 }
             });
@@ -1412,16 +1406,16 @@
                 Throwable error = saveTask.getException();
                 logger.error("Erreur lors de la sauvegarde", error);
 
-                String errorMessage = error.getMessage() != null ?
-                        error.getMessage() : "Une erreur inconnue s'est produite";
-
-                AlertUtil.showErrorAlert("Erreur", "Erreur lors de la sauvegarde", errorMessage);
+                String errorMessage = "Une erreur est survenue lors de l'enregistrement";
+                if (error instanceof BusinessException) {
+                    errorMessage = error.getMessage();
+                }
+
+                AlertUtil.showErrorAlert("Erreur", errorMessage, "");
             });
         });
 
-        Thread saveThread = new Thread(saveTask);
-        saveThread.setDaemon(true);
-        saveThread.start();
+        new Thread(saveTask).start();
     }
 
     /**
@@ -1516,17 +1510,12 @@
             if (modeReglementComboBox.getValue().isNecessiteBanque() && banqueComboBox != null) {
                 if (banqueComboBox.getValue() != null) {
                     encaissement.setBanque(banqueComboBox.getValue().getNomBanque());
-                    // Assigner l'ID de la banque si nécessaire
-                    encaissement.setBanqueId(banqueComboBox.getValue().getId());
                 }
             }
             if (modeReglementComboBox.getValue().isNecessiteReference() && numeroChequeField != null) {
                 encaissement.setNumeroPiece(numeroChequeField.getText());
             }
         }
-
-        // Statut par défaut
-        encaissement.setStatut(StatutEncaissement.VALIDE);
 
         return encaissement;
     }
@@ -1570,33 +1559,9 @@
         }
 
         if (typeContrevenantLabel != null) {
-<<<<<<< HEAD
-            // Gérer les deux cas : enum TypeContrevenant ou String typePersonne
-            String typeLibelle = "";
-
-            // Si on utilise l'enum TypeContrevenant
-            if (contrevenant.getType() != null) {
-                typeLibelle = contrevenant.getType().getLibelle();
-            }
-            // Sinon, si on utilise le String typePersonne
-            else if (contrevenant.getTypePersonne() != null) {
-                // Convertir PHYSIQUE/MORALE en libellé lisible
-                if ("PHYSIQUE".equals(contrevenant.getTypePersonne())) {
-                    typeLibelle = "Personne physique";
-                } else if ("MORALE".equals(contrevenant.getTypePersonne())) {
-                    typeLibelle = "Personne morale";
-                } else {
-                    typeLibelle = contrevenant.getTypePersonne();
-                }
-            }
-
-            typeContrevenantLabel.setText(typeLibelle);
-=======
             typeContrevenantLabel.setText(contrevenant.getTypePersonne() != null ?
-                    contrevenant.getTypePersonne() : "");
->>>>>>> 5483453b
-        }
-
+                    contrevenant.getTypePersonne().getLibelle() : "");
+        }
         if (nomContrevenantLabel != null) {
             nomContrevenantLabel.setText(contrevenant.getNom() + " " + contrevenant.getPrenom());
         }
@@ -1634,15 +1599,7 @@
         }
 
         if (montantEnLettresLabel != null) {
-<<<<<<< HEAD
-            // Conversion sûre de BigDecimal vers long
-            long montantLong = total != null ? total.longValue() : 0L;
-            String montantEnLettres = NumberToWords.convert(montantLong);
-            montantEnLettresLabel.setText(montantEnLettres);
-=======
-            // CORRECTION - ligne 1563
-            montantEnLettresLabel.setText(NumberToWords.convert(total.longValue()));
->>>>>>> 5483453b
+            montantEnLettresLabel.setText(NumberToWords.convert(total));
         }
 
         // Nombre de contraventions
@@ -1670,34 +1627,24 @@
      * Met à jour l'affichage du montant restant
      */
     private void updateMontantRestant() {
-        if (montantEncaisseField == null || montantRestantLabel == null) {
-            return;
-        }
+        if (isEditMode || montantEncaisseField == null || montantRestantLabel == null) return;
 
         try {
             BigDecimal montantTotal = getTotalMontantContraventions();
-            String montantEncaisseStr = montantEncaisseField.getText();
-
-            if (montantEncaisseStr != null && !montantEncaisseStr.trim().isEmpty()) {
-                BigDecimal montantEncaisse = new BigDecimal(montantEncaisseStr.replaceAll("[^0-9.,]", "").replace(",", "."));
-                BigDecimal montantRestant = montantTotal.subtract(montantEncaisse);
-
-                montantRestantLabel.setText("Reste à payer : " + CurrencyFormatter.format(montantRestant) + " FCFA");
-
-                if (montantRestant.compareTo(BigDecimal.ZERO) < 0) {
-                    montantRestantLabel.setStyle("-fx-text-fill: red;");
-                } else if (montantRestant.compareTo(BigDecimal.ZERO) == 0) {
-                    montantRestantLabel.setStyle("-fx-text-fill: green;");
-                } else {
-                    montantRestantLabel.setStyle("-fx-text-fill: orange;");
-                }
-            } else {
-                montantRestantLabel.setText("Reste à payer : " + CurrencyFormatter.format(montantTotal) + " FCFA");
-                montantRestantLabel.setStyle("");
-            }
-        } catch (NumberFormatException e) {
-            montantRestantLabel.setText("Montant encaissé invalide");
-            montantRestantLabel.setStyle("-fx-text-fill: red;");
+            BigDecimal montantEncaisse = parseMontant(montantEncaisseField.getText());
+            BigDecimal montantRestant = montantTotal.subtract(montantEncaisse);
+
+            if (montantRestant.compareTo(BigDecimal.ZERO) < 0) {
+                montantRestant = BigDecimal.ZERO;
+            }
+
+            montantRestantLabel.setText("Restant : " + CurrencyFormatter.format(montantRestant) + " FCFA");
+
+            // Mettre à jour la barre de progression
+            updatePaiementProgress(montantEncaisse, montantTotal);
+
+        } catch (Exception e) {
+            montantRestantLabel.setText("Restant : " + CurrencyFormatter.format(getTotalMontantContraventions()) + " FCFA");
         }
     }
 
