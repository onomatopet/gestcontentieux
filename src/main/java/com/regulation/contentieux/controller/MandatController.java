package com.regulation.contentieux.controller;

import com.regulation.contentieux.model.Mandat;
import com.regulation.contentieux.model.enums.RoleUtilisateur;
import com.regulation.contentieux.model.enums.StatutMandat;
import com.regulation.contentieux.service.AuthenticationService;
import com.regulation.contentieux.service.MandatService;
import com.regulation.contentieux.service.MandatService.MandatStatistiques;
import com.regulation.contentieux.util.AlertUtil;
import com.regulation.contentieux.util.CurrencyFormatter;
import javafx.application.Platform;
import javafx.collections.FXCollections;
import javafx.collections.ObservableList;
import javafx.concurrent.Task;
import javafx.fxml.FXML;
import javafx.fxml.Initializable;
import javafx.scene.control.*;
import javafx.scene.control.cell.PropertyValueFactory;
import javafx.scene.layout.HBox;
import javafx.scene.layout.VBox;
import javafx.stage.Stage;
import javafx.util.StringConverter;
import org.slf4j.Logger;
import org.slf4j.LoggerFactory;

import java.net.URL;
import java.time.LocalDate;
import java.time.format.DateTimeFormatter;
import java.util.List;
import java.util.Optional;
import java.util.ResourceBundle;

/**
 * Contrôleur pour la gestion des mandats
 * Permet de créer, activer, clôturer et consulter les mandats
 */
public class MandatController implements Initializable {

    private static final Logger logger = LoggerFactory.getLogger(MandatController.class);

    // Composants FXML
    @FXML private Label titleLabel;
    @FXML private Label mandatActifLabel;
    @FXML private Label periodeActifLabel;
    @FXML private Label statutActifLabel;

    // Section création
    @FXML private VBox creationSection;
    @FXML private TextField descriptionField;
    @FXML private DatePicker dateDebutPicker;
    @FXML private DatePicker dateFinPicker;
    @FXML private Button createButton;
    @FXML private Label numeroGenereLabel;

    // Tableau des mandats
    @FXML private TableView<Mandat> mandatsTable;
    @FXML private TableColumn<Mandat, String> numeroColumn;
    @FXML private TableColumn<Mandat, String> periodeColumn;
    @FXML private TableColumn<Mandat, String> statutColumn;
    @FXML private TableColumn<Mandat, Integer> affairesColumn;
    @FXML private TableColumn<Mandat, String> montantColumn;
    @FXML private TableColumn<Mandat, Void> actionsColumn;

    // Filtres
    @FXML private ComboBox<StatutMandat> statutFilterCombo;
    @FXML private CheckBox seulementActifsCheck;
    @FXML private Button refreshButton;

    // Section statistiques
    @FXML private VBox statisticsSection;
    @FXML private Label statsNombreAffaires;
    @FXML private Label statsAffairesSoldees;
    @FXML private Label statsAffairesEnCours;
    @FXML private Label statsMontantTotal;
    @FXML private Label statsNombreAgents;

    // Services
    private final MandatService mandatService = MandatService.getInstance();
    private final ObservableList<Mandat> mandatsList = FXCollections.observableArrayList();

    @Override
    public void initialize(URL location, ResourceBundle resources) {
        logger.info("Initialisation du contrôleur de gestion des mandats");

        setupUI();
        setupEventHandlers();
        loadData();
        updateMandatActif();
    }

    /**
     * Configuration de l'interface utilisateur
     */
    private void setupUI() {
        // Récupérer le service d'authentification et le rôle de l'utilisateur
        AuthenticationService authenticationService = AuthenticationService.getInstance();
        RoleUtilisateur roleUtilisateur = authenticationService.getCurrentUser().getRole();
        boolean isSuperAdmin = (roleUtilisateur == RoleUtilisateur.SUPER_ADMIN);

        // Configuration des dates par défaut
        LocalDate now = LocalDate.now();
        dateDebutPicker.setValue(now.withDayOfMonth(1));
        dateFinPicker.setValue(now.withDayOfMonth(now.lengthOfMonth()));

        // Désactiver les DatePickers si l'utilisateur n'est pas SUPER_ADMIN
        if (!isSuperAdmin) {
            dateDebutPicker.setDisable(true);
            dateFinPicker.setDisable(true);
            dateDebutPicker.setTooltip(new Tooltip("Seul un Super Administrateur peut modifier les dates"));
            dateFinPicker.setTooltip(new Tooltip("Seul un Super Administrateur peut modifier les dates"));
        }

        // Configuration du filtre de statut
        statutFilterCombo.getItems().add(null); // Tous
        statutFilterCombo.getItems().addAll(StatutMandat.values());
        statutFilterCombo.setConverter(new StringConverter<StatutMandat>() {
            @Override
            public String toString(StatutMandat statut) {
                return statut == null ? "Tous les statuts" : statut.getLibelle();
            }

            @Override
            public StatutMandat fromString(String string) {
                return null;
            }
        });

        // Configuration du tableau
        setupTableColumns();
        mandatsTable.setItems(mandatsList);

        // Style pour le mandat actif
        mandatsTable.setRowFactory(tv -> {
            TableRow<Mandat> row = new TableRow<>();
            row.itemProperty().addListener((obs, oldItem, newItem) -> {
                if (newItem != null && newItem.isActif()) {
                    row.getStyleClass().add("active-row");
                } else {
                    row.getStyleClass().remove("active-row");
                }
            });
            return row;
        });
    }

    /**
     * Configuration des colonnes du tableau
     */
    private void setupTableColumns() {
        numeroColumn.setCellValueFactory(new PropertyValueFactory<>("numeroMandat"));

        periodeColumn.setCellValueFactory(cellData -> {
            Mandat mandat = cellData.getValue();
            return javafx.beans.binding.Bindings.createStringBinding(
                    () -> mandat.getPeriodeFormatee()
            );
        });

        statutColumn.setCellValueFactory(cellData -> {
            Mandat mandat = cellData.getValue();
            return javafx.beans.binding.Bindings.createStringBinding(
                    () -> mandat.getStatut().getLibelle()
            );
        });

        affairesColumn.setCellValueFactory(new PropertyValueFactory<>("nombreAffaires"));

        montantColumn.setCellValueFactory(cellData -> {
            Mandat mandat = cellData.getValue();
            return javafx.beans.binding.Bindings.createStringBinding(
                    () -> mandat.getMontantTotal() != null ?
                            CurrencyFormatter.format(mandat.getMontantTotal()) : "0"
            );
        });

        // Colonne actions
        actionsColumn.setCellFactory(column -> new TableCell<>() {
            private final Button activerBtn = new Button("Activer");
            private final Button cloturerBtn = new Button("Clôturer");
            private final Button statsBtn = new Button("Stats");
            private final HBox buttons = new HBox(5, activerBtn, cloturerBtn, statsBtn);

            {
                activerBtn.getStyleClass().add("button-success");
                cloturerBtn.getStyleClass().add("button-danger");
                statsBtn.getStyleClass().add("button-info");

                activerBtn.setOnAction(e -> activerMandat(getTableRow().getItem()));
                cloturerBtn.setOnAction(e -> cloturerMandat(getTableRow().getItem()));
                statsBtn.setOnAction(e -> afficherStatistiques(getTableRow().getItem()));
            }

            @Override
            protected void updateItem(Void item, boolean empty) {
                super.updateItem(item, empty);

                if (empty || getTableRow() == null || getTableRow().getItem() == null) {
                    setGraphic(null);
                } else {
                    Mandat mandat = getTableRow().getItem();

                    // Visibilité des boutons selon le statut
                    activerBtn.setVisible(mandat.peutEtreActive() && !mandat.isActif());
                    activerBtn.setManaged(mandat.peutEtreActive() && !mandat.isActif());

                    cloturerBtn.setVisible(mandat.isActif());
                    cloturerBtn.setManaged(mandat.isActif());

                    setGraphic(buttons);
                }
            }
        });
    }

    /**
     * Configuration des gestionnaires d'événements
     */
    private void setupEventHandlers() {
        // Bouton créer
        createButton.setOnAction(e -> creerNouveauMandat());

        // Mise à jour automatique de la date de fin
        dateDebutPicker.valueProperty().addListener((obs, oldDate, newDate) -> {
            if (newDate != null) {
                dateFinPicker.setValue(newDate.withDayOfMonth(
                        newDate.lengthOfMonth()));
            }
        });

        // Filtres
        statutFilterCombo.setOnAction(e -> loadData());
        seulementActifsCheck.setOnAction(e -> loadData());
        refreshButton.setOnAction(e -> loadData());

        // Sélection dans le tableau
        mandatsTable.getSelectionModel().selectedItemProperty().addListener(
                (obs, oldSelection, newSelection) -> {
                    if (newSelection != null) {
                        afficherStatistiques(newSelection);
                    }
                }
        );
    }

    /**
     * Création d'un nouveau mandat
     */
    @FXML
    private void creerNouveauMandat() {
        try {
            // Validation
            String description = descriptionField.getText();
            if (description == null || description.trim().isEmpty()) {
                AlertUtil.showWarning("Validation", "Veuillez saisir une description pour le mandat");
                return;
            }

            if (dateDebutPicker.getValue() == null || dateFinPicker.getValue() == null) {
                AlertUtil.showWarning("Validation", "Veuillez sélectionner les dates du mandat");
                return;
            }

            if (dateFinPicker.getValue().isBefore(dateDebutPicker.getValue())) {
                AlertUtil.showWarning("Validation", "La date de fin doit être après la date de début");
                return;
            }

            // Récupérer le service d'authentification et le rôle de l'utilisateur
            AuthenticationService authenticationService = AuthenticationService.getInstance();
            RoleUtilisateur roleUtilisateur = authenticationService.getCurrentUser().getRole();
            boolean isSuperAdmin = (roleUtilisateur == RoleUtilisateur.SUPER_ADMIN);

            // Pour les non SUPER_ADMIN, vérifier que les dates correspondent au mois en cours
            if (!isSuperAdmin) {
                LocalDate now = LocalDate.now();
                LocalDate debutMoisCourant = now.withDayOfMonth(1);
                LocalDate finMoisCourant = now.withDayOfMonth(now.lengthOfMonth());

                if (!dateDebutPicker.getValue().equals(debutMoisCourant) ||
                        !dateFinPicker.getValue().equals(finMoisCourant)) {
                    AlertUtil.showWarning("Droits insuffisants",
                            "Vous ne pouvez créer des mandats que pour le mois en cours.\n" +
                                    "Seul un Super Administrateur peut créer des mandats pour d'autres périodes.");
                    return;
                }
            }

            // Récupérer les dates sélectionnées
            LocalDate dateDebut = dateDebutPicker.getValue();
            LocalDate dateFin = dateFinPicker.getValue();

            // Confirmation
            Alert confirm = new Alert(Alert.AlertType.CONFIRMATION);
            confirm.setTitle("Création de mandat");
            confirm.setHeaderText("Créer un nouveau mandat ?");
            confirm.setContentText(
<<<<<<< HEAD
                    "Période : " + dateDebut.format(DateTimeFormatter.ofPattern("dd/MM/yyyy")) +
                            " au " + dateFin.format(DateTimeFormatter.ofPattern("dd/MM/yyyy"))
=======
                    "Période : " + dateDebutPicker.getValue().format(DateTimeFormatter.ofPattern("dd/MM/yyyy")) +
                            " au " + dateFinPicker.getValue().format(DateTimeFormatter.ofPattern("dd/MM/yyyy"))
>>>>>>> 5483453b
            );

            if (confirm.showAndWait().orElse(ButtonType.CANCEL) != ButtonType.OK) {
                return;
            }

            // Création
            createButton.setDisable(true);

            Task<Mandat> createTask = new Task<>() {
                @Override
                protected Mandat call() throws Exception {
<<<<<<< HEAD
                    return mandatService.creerNouveauMandat(description.trim(), dateDebut, dateFin);
=======
                    return mandatService.creerNouveauMandat(description.trim());
>>>>>>> 5483453b
                }
            };

            createTask.setOnSucceeded(e -> {
                Mandat nouveauMandat = createTask.getValue();
                Platform.runLater(() -> {
                    createButton.setDisable(false);
                    numeroGenereLabel.setText("Numéro généré : " + nouveauMandat.getNumeroMandat());

                    AlertUtil.showSuccess("Succès",
                            "Mandat " + nouveauMandat.getNumeroMandat() + " créé avec succès");

                    // Réinitialiser le formulaire
                    descriptionField.clear();
                    LocalDate now = LocalDate.now();
                    dateDebutPicker.setValue(now.withDayOfMonth(1));
                    dateFinPicker.setValue(now.withDayOfMonth(now.lengthOfMonth()));

                    // Recharger la liste
                    loadData();
                    updateMandatActif();
                });
            });

            createTask.setOnFailed(e -> {
                Platform.runLater(() -> {
                    createButton.setDisable(false);
                    Throwable error = createTask.getException();
                    logger.error("Erreur lors de la création du mandat", error);

                    if (error.getMessage() != null && error.getMessage().contains("mandat actif existe")) {
                        AlertUtil.showError("Erreur",
                                "Un mandat actif existe déjà",
                                "Vous devez d'abord clôturer le mandat actif avant d'en créer un nouveau.");
                    } else {
                        AlertUtil.showError("Erreur",
                                "Impossible de créer le mandat",
                                error.getMessage());
                    }
                });
            });

            new Thread(createTask).start();

        } catch (Exception e) {
            logger.error("Erreur lors de la création du mandat", e);
            AlertUtil.showError("Erreur", "Erreur lors de la création", e.getMessage());
        }
    }

    /**
     * Active un mandat
     */
    private void activerMandat(Mandat mandat) {
        if (mandat == null) return;

        Alert confirm = new Alert(Alert.AlertType.CONFIRMATION);
        confirm.setTitle("Activation de mandat");
        confirm.setHeaderText("Activer le mandat " + mandat.getNumeroMandat() + " ?");
        confirm.setContentText("Le mandat actuellement actif sera désactivé.");

        if (confirm.showAndWait().orElse(ButtonType.CANCEL) == ButtonType.OK) {
            try {
                mandatService.activerMandat(mandat.getNumeroMandat());
                AlertUtil.showSuccess("Succès", "Mandat activé avec succès");
                loadData();
                updateMandatActif();
            } catch (Exception e) {
                logger.error("Erreur lors de l'activation du mandat", e);
                AlertUtil.showError("Erreur", "Impossible d'activer le mandat", e.getMessage());
            }
        }
    }

    /**
     * Clôture un mandat
     */
    private void cloturerMandat(Mandat mandat) {
        if (mandat == null) return;

        Alert confirm = new Alert(Alert.AlertType.WARNING);
        confirm.setTitle("Clôture de mandat");
        confirm.setHeaderText("Clôturer définitivement le mandat " + mandat.getNumeroMandat() + " ?");
        confirm.setContentText("Cette action est irréversible. Le mandat ne pourra plus être modifié.");

        if (confirm.showAndWait().orElse(ButtonType.CANCEL) == ButtonType.OK) {
            try {
                mandatService.cloturerMandatActif();
                AlertUtil.showSuccess("Succès", "Mandat clôturé avec succès");
                loadData();
                updateMandatActif();
            } catch (Exception e) {
                logger.error("Erreur lors de la clôture du mandat", e);
                AlertUtil.showError("Erreur", "Impossible de clôturer le mandat", e.getMessage());
            }
        }
    }

    /**
     * Affiche les statistiques d'un mandat
     */
    private void afficherStatistiques(Mandat mandat) {
        if (mandat == null) {
            statisticsSection.setVisible(false);
            return;
        }

        statisticsSection.setVisible(true);

        Task<MandatStatistiques> statsTask = new Task<>() {
            @Override
            protected MandatStatistiques call() throws Exception {
                return mandatService.getStatistiques(mandat.getNumeroMandat());
            }
        };

        statsTask.setOnSucceeded(e -> {
            MandatStatistiques stats = statsTask.getValue();
            Platform.runLater(() -> {
                statsNombreAffaires.setText(String.valueOf(stats.getNombreAffaires()));
                statsAffairesSoldees.setText(String.valueOf(stats.getAffairesSoldees()));
                statsAffairesEnCours.setText(String.valueOf(stats.getAffairesEnCours()));
                statsMontantTotal.setText(CurrencyFormatter.format(stats.getMontantTotalEncaisse()));
                statsNombreAgents.setText(String.valueOf(stats.getNombreAgents()));
            });
        });

        new Thread(statsTask).start();
    }

    /**
     * Charge les données
     */
    private void loadData() {
        Task<List<Mandat>> loadTask = new Task<>() {
            @Override
            protected List<Mandat> call() throws Exception {
                return mandatService.listerMandats(
                        seulementActifsCheck.isSelected(),
                        statutFilterCombo.getValue()
                );
            }
        };

        loadTask.setOnSucceeded(e -> {
            Platform.runLater(() -> {
                mandatsList.clear();
                mandatsList.addAll(loadTask.getValue());

                // Sélectionner le mandat actif
                mandatsList.stream()
                        .filter(Mandat::isActif)
                        .findFirst()
                        .ifPresent(m -> mandatsTable.getSelectionModel().select(m));
            });
        });

        new Thread(loadTask).start();
    }

    /**
     * Met à jour l'affichage du mandat actif
     */
    private void updateMandatActif() {
        Mandat mandatActif = mandatService.getMandatActif();

        if (mandatActif != null) {
            mandatActifLabel.setText(mandatActif.getNumeroMandat());
            periodeActifLabel.setText(mandatActif.getPeriodeFormatee());
            statutActifLabel.setText(mandatActif.getStatut().getLibelle());
            statutActifLabel.getStyleClass().clear();
            statutActifLabel.getStyleClass().add("label");
            statutActifLabel.getStyleClass().add("label-success");
        } else {
            mandatActifLabel.setText("Aucun");
            periodeActifLabel.setText("-");
            statutActifLabel.setText("Inactif");
            statutActifLabel.getStyleClass().clear();
            statutActifLabel.getStyleClass().add("label");
            statutActifLabel.getStyleClass().add("label-danger");
        }
    }

    /**
     * Ferme la fenêtre
     */
    @FXML
    private void close() {
        Stage stage = (Stage) titleLabel.getScene().getWindow();
        stage.close();
    }
}<|MERGE_RESOLUTION|>--- conflicted
+++ resolved
@@ -1,9 +1,7 @@
 package com.regulation.contentieux.controller;
 
 import com.regulation.contentieux.model.Mandat;
-import com.regulation.contentieux.model.enums.RoleUtilisateur;
 import com.regulation.contentieux.model.enums.StatutMandat;
-import com.regulation.contentieux.service.AuthenticationService;
 import com.regulation.contentieux.service.MandatService;
 import com.regulation.contentieux.service.MandatService.MandatStatistiques;
 import com.regulation.contentieux.util.AlertUtil;
@@ -92,23 +90,10 @@
      * Configuration de l'interface utilisateur
      */
     private void setupUI() {
-        // Récupérer le service d'authentification et le rôle de l'utilisateur
-        AuthenticationService authenticationService = AuthenticationService.getInstance();
-        RoleUtilisateur roleUtilisateur = authenticationService.getCurrentUser().getRole();
-        boolean isSuperAdmin = (roleUtilisateur == RoleUtilisateur.SUPER_ADMIN);
-
         // Configuration des dates par défaut
         LocalDate now = LocalDate.now();
         dateDebutPicker.setValue(now.withDayOfMonth(1));
         dateFinPicker.setValue(now.withDayOfMonth(now.lengthOfMonth()));
-
-        // Désactiver les DatePickers si l'utilisateur n'est pas SUPER_ADMIN
-        if (!isSuperAdmin) {
-            dateDebutPicker.setDisable(true);
-            dateFinPicker.setDisable(true);
-            dateDebutPicker.setTooltip(new Tooltip("Seul un Super Administrateur peut modifier les dates"));
-            dateFinPicker.setTooltip(new Tooltip("Seul un Super Administrateur peut modifier les dates"));
-        }
 
         // Configuration du filtre de statut
         statutFilterCombo.getItems().add(null); // Tous
@@ -245,16 +230,9 @@
     /**
      * Création d'un nouveau mandat
      */
-    @FXML
     private void creerNouveauMandat() {
         try {
             // Validation
-            String description = descriptionField.getText();
-            if (description == null || description.trim().isEmpty()) {
-                AlertUtil.showWarning("Validation", "Veuillez saisir une description pour le mandat");
-                return;
-            }
-
             if (dateDebutPicker.getValue() == null || dateFinPicker.getValue() == null) {
                 AlertUtil.showWarning("Validation", "Veuillez sélectionner les dates du mandat");
                 return;
@@ -264,44 +242,14 @@
                 AlertUtil.showWarning("Validation", "La date de fin doit être après la date de début");
                 return;
             }
-
-            // Récupérer le service d'authentification et le rôle de l'utilisateur
-            AuthenticationService authenticationService = AuthenticationService.getInstance();
-            RoleUtilisateur roleUtilisateur = authenticationService.getCurrentUser().getRole();
-            boolean isSuperAdmin = (roleUtilisateur == RoleUtilisateur.SUPER_ADMIN);
-
-            // Pour les non SUPER_ADMIN, vérifier que les dates correspondent au mois en cours
-            if (!isSuperAdmin) {
-                LocalDate now = LocalDate.now();
-                LocalDate debutMoisCourant = now.withDayOfMonth(1);
-                LocalDate finMoisCourant = now.withDayOfMonth(now.lengthOfMonth());
-
-                if (!dateDebutPicker.getValue().equals(debutMoisCourant) ||
-                        !dateFinPicker.getValue().equals(finMoisCourant)) {
-                    AlertUtil.showWarning("Droits insuffisants",
-                            "Vous ne pouvez créer des mandats que pour le mois en cours.\n" +
-                                    "Seul un Super Administrateur peut créer des mandats pour d'autres périodes.");
-                    return;
-                }
-            }
-
-            // Récupérer les dates sélectionnées
-            LocalDate dateDebut = dateDebutPicker.getValue();
-            LocalDate dateFin = dateFinPicker.getValue();
 
             // Confirmation
             Alert confirm = new Alert(Alert.AlertType.CONFIRMATION);
             confirm.setTitle("Création de mandat");
             confirm.setHeaderText("Créer un nouveau mandat ?");
-            confirm.setContentText(
-<<<<<<< HEAD
-                    "Période : " + dateDebut.format(DateTimeFormatter.ofPattern("dd/MM/yyyy")) +
-                            " au " + dateFin.format(DateTimeFormatter.ofPattern("dd/MM/yyyy"))
-=======
-                    "Période : " + dateDebutPicker.getValue().format(DateTimeFormatter.ofPattern("dd/MM/yyyy")) +
-                            " au " + dateFinPicker.getValue().format(DateTimeFormatter.ofPattern("dd/MM/yyyy"))
->>>>>>> 5483453b
-            );
+            confirm.setContentText("Période : " + dateDebutPicker.getValue().format(
+                    DateTimeFormatter.ofPattern("dd/MM/yyyy")) + " au " +
+                    dateFinPicker.getValue().format(DateTimeFormatter.ofPattern("dd/MM/yyyy")));
 
             if (confirm.showAndWait().orElse(ButtonType.CANCEL) != ButtonType.OK) {
                 return;
@@ -313,11 +261,7 @@
             Task<Mandat> createTask = new Task<>() {
                 @Override
                 protected Mandat call() throws Exception {
-<<<<<<< HEAD
-                    return mandatService.creerNouveauMandat(description.trim(), dateDebut, dateFin);
-=======
-                    return mandatService.creerNouveauMandat(description.trim());
->>>>>>> 5483453b
+                    return mandatService.creerNouveauMandat(descriptionField.getText());
                 }
             };
 
@@ -338,7 +282,6 @@
 
                     // Recharger la liste
                     loadData();
-                    updateMandatActif();
                 });
             });
 
@@ -347,16 +290,8 @@
                     createButton.setDisable(false);
                     Throwable error = createTask.getException();
                     logger.error("Erreur lors de la création du mandat", error);
-
-                    if (error.getMessage() != null && error.getMessage().contains("mandat actif existe")) {
-                        AlertUtil.showError("Erreur",
-                                "Un mandat actif existe déjà",
-                                "Vous devez d'abord clôturer le mandat actif avant d'en créer un nouveau.");
-                    } else {
-                        AlertUtil.showError("Erreur",
-                                "Impossible de créer le mandat",
-                                error.getMessage());
-                    }
+                    AlertUtil.showError("Erreur", "Impossible de créer le mandat",
+                            error.getMessage());
                 });
             });
 
