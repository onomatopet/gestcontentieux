--- conflicted
+++ resolved
@@ -3,7 +3,6 @@
 import com.regulation.contentieux.config.DatabaseConfig;
 import com.regulation.contentieux.exception.BusinessException;
 import com.regulation.contentieux.model.Mandat;
-import com.regulation.contentieux.model.enums.RoleUtilisateur;
 import com.regulation.contentieux.model.enums.StatutMandat;
 import org.slf4j.Logger;
 import org.slf4j.LoggerFactory;
@@ -52,45 +51,8 @@
      * Crée un nouveau mandat pour le mois en cours
      * ENRICHISSEMENT : Validation stricte et gestion d'état
      */
-    public Mandat creerNouveauMandat(String description, LocalDate dateDebut, LocalDate dateFin) {
+    public Mandat creerNouveauMandat(String description) {
         logger.info("🆕 === CRÉATION NOUVEAU MANDAT ===");
-
-        // Récupérer le rôle de l'utilisateur courant
-        RoleUtilisateur roleUtilisateur = AuthenticationService.getInstance().getCurrentUser().getRole();
-        boolean isSuperAdmin = (roleUtilisateur == RoleUtilisateur.SUPER_ADMIN);
-
-        // Validation des dates selon le rôle
-        LocalDate now = LocalDate.now();
-        LocalDate debutMoisCourant = now.withDayOfMonth(1);
-        LocalDate finMoisCourant = now.withDayOfMonth(now.lengthOfMonth());
-
-        if (!isSuperAdmin) {
-            // Pour les non SUPER_ADMIN, forcer les dates au mois courant
-            if (!dateDebut.equals(debutMoisCourant) || !dateFin.equals(finMoisCourant)) {
-                throw new BusinessException(
-                        "ERREUR : Vous ne pouvez créer des mandats que pour le mois en cours.\n" +
-                                "Pour créer un mandat d'une période différente, contactez un Super Administrateur."
-                );
-            }
-        } else {
-            // Pour SUPER_ADMIN, valider la cohérence des dates
-            if (dateDebut.isAfter(dateFin)) {
-                throw new BusinessException("La date de début doit être avant la date de fin");
-            }
-
-            // Vérifier que les dates sont dans le même mois
-            if (dateDebut.getMonth() != dateFin.getMonth() || dateDebut.getYear() != dateFin.getYear()) {
-                throw new BusinessException("Un mandat doit couvrir un seul mois calendaire");
-            }
-
-            // Vérifier que dateDebut est le premier jour du mois et dateFin le dernier
-            if (dateDebut.getDayOfMonth() != 1) {
-                throw new BusinessException("La date de début doit être le premier jour du mois");
-            }
-            if (dateFin.getDayOfMonth() != dateFin.lengthOfMonth()) {
-                throw new BusinessException("La date de fin doit être le dernier jour du mois");
-            }
-        }
 
         // VÉRIFICATION STRICTE : Un seul mandat actif autorisé
         Mandat mandatActifActuel = getMandatActif();
@@ -113,16 +75,17 @@
             );
         }
 
-        // Générer le numéro avec la date fournie
-        String numeroMandat = genererNouveauMandat(dateDebut);
+        // Générer le numéro (format corrigé YYMMM0001)
+        String numeroMandat = genererNouveauMandat();
 
         // Créer le mandat
         Mandat nouveauMandat = new Mandat();
         nouveauMandat.setNumeroMandat(numeroMandat);
         nouveauMandat.setDescription(description != null ? description :
-                "Mandat du mois " + dateDebut.format(DateTimeFormatter.ofPattern("MM/yyyy")));
-        nouveauMandat.setDateDebut(dateDebut);
-        nouveauMandat.setDateFin(dateFin);
+                "Mandat du mois " + YearMonth.now().format(DateTimeFormatter.ofPattern("MM/yyyy")));
+        nouveauMandat.setDateDebut(LocalDate.now().withDayOfMonth(1));
+        nouveauMandat.setDateFin(LocalDate.now().withDayOfMonth(
+                LocalDate.now().lengthOfMonth()));
         nouveauMandat.setStatut(StatutMandat.BROUILLON);
         nouveauMandat.setCreatedAt(LocalDateTime.now());
         nouveauMandat.setCreatedBy(AuthenticationService.getInstance().getCurrentUser().getLogin());
@@ -130,8 +93,7 @@
         // Sauvegarder en base
         sauvegarderMandat(nouveauMandat);
 
-        logger.info("✅ Mandat créé avec format corrigé : {} pour la période {} - {}",
-                numeroMandat, dateDebut, dateFin);
+        logger.info("✅ Mandat créé avec format corrigé : {}", numeroMandat);
         return nouveauMandat;
     }
 
@@ -171,8 +133,8 @@
         Mandat mandat = findByNumero(numeroMandat)
                 .orElseThrow(() -> new BusinessException("Mandat introuvable : " + numeroMandat));
 
-        // Vérifier qu'il n'est pas déjà actif (CORRECTION: utiliser isActif() au lieu de getActif())
-        if (mandat.isActif() && mandat.getStatut() == StatutMandat.ACTIF) {
+        // Vérifier qu'il n'est pas déjà actif
+        if (mandat.getStatut() == StatutMandat.ACTIF) {
             logger.info("ℹ️ Le mandat {} est déjà actif", numeroMandat);
             this.mandatActif = mandat;
             return;
@@ -274,10 +236,7 @@
     public List<Mandat> listerMandats(boolean seulementActifs, StatutMandat statut) {
         List<Mandat> mandats = new ArrayList<>();
 
-        StringBuilder sql = new StringBuilder("""
-        SELECT * FROM mandats 
-        WHERE 1=1
-    """);
+        StringBuilder sql = new StringBuilder("SELECT * FROM mandats WHERE 1=1");
 
         if (seulementActifs) {
             sql.append(" AND actif = 1");
@@ -287,7 +246,7 @@
             sql.append(" AND statut = ?");
         }
 
-        sql.append(" ORDER BY created_at DESC, id DESC");
+        sql.append(" ORDER BY numero_mandat DESC");
 
         try (Connection conn = DatabaseConfig.getSQLiteConnection();
              PreparedStatement stmt = conn.prepareStatement(sql.toString())) {
@@ -373,73 +332,41 @@
      * Génère un nouveau numéro de mandat selon le format YYMM0001
      * ENRICHISSEMENT : Gestion robuste avec vérification d'unicité
      */
-<<<<<<< HEAD
-    private String genererNouveauMandat(LocalDate dateReference) {
-        logger.info("🔢 Génération d'un nouveau numéro de mandat pour la date : {}", dateReference);
-
-        // Format CORRECT : YYMMM0001 (avec M séparateur) basé sur la date fournie
-        String prefixe = dateReference.format(DateTimeFormatter.ofPattern("yyMM")) + "M";
-=======
     private String genererNouveauMandat() {
-        logger.info("🔢 Génération d'un nouveau numéro de mandat...");
-
-        // Format CORRECT : YYMMM0001 (avec M séparateur)
-        String prefixe = YearMonth.now().format(DateTimeFormatter.ofPattern("yyMM")) + "M";
->>>>>>> 5483453b
+        LocalDate now = LocalDate.now();
+        // Format : yyMM + M + 0001
+        String yearMonth = now.format(DateTimeFormatter.ofPattern("yyMM"));
+        String prefixe = yearMonth + "M";  // Ajouter le M obligatoire
+
+        logger.debug("🔍 Génération mandat pour période : {}", prefixe);
 
         // Rechercher le dernier mandat du mois
         String sql = """
-        SELECT numero_mandat 
-        FROM mandats 
-        WHERE numero_mandat LIKE ? 
-        ORDER BY numero_mandat DESC 
+        SELECT numero_mandat FROM mandats
+        WHERE numero_mandat LIKE ?
+        ORDER BY numero_mandat DESC
         LIMIT 1
     """;
 
-        String dernierNumero = null;
-
-        try (Connection conn = DatabaseConfig.getSQLiteConnection();
-             PreparedStatement stmt = conn.prepareStatement(sql)) {
-
-            stmt.setString(1, prefixe.substring(0, 4) + "%"); // Recherche par YYMM%
+        try (Connection conn = DatabaseConfig.getSQLiteConnection();
+             PreparedStatement stmt = conn.prepareStatement(sql)) {
+
+            stmt.setString(1, prefixe + "%");
             ResultSet rs = stmt.executeQuery();
 
             if (rs.next()) {
-                dernierNumero = rs.getString("numero_mandat");
-                logger.debug("Dernier mandat trouvé : {}", dernierNumero);
-            }
-
-        } catch (SQLException e) {
-            logger.error("Erreur lors de la recherche du dernier mandat", e);
-        }
-
-        // Si aucun mandat ce mois-ci ou format invalide
-        if (dernierNumero == null || !dernierNumero.startsWith(prefixe)) {
-            return prefixe + "0001";
-        }
-
-        try {
-            // Extraire le numéro séquentiel (4 derniers caractères après le M)
-            String sequenceStr = dernierNumero.substring(prefixe.length());
-            int sequence = Integer.parseInt(sequenceStr);
-
-            // Incrémenter
-            sequence++;
-
-            // Vérifier la limite
-            if (sequence > 9999) {
-                throw new BusinessException("Limite de mandats atteinte pour ce mois (9999)");
-            }
-
-            // Formater avec padding
-            String nouveauNumero = prefixe + String.format("%04d", sequence);
-            logger.info("✅ Nouveau mandat généré : {}", nouveauNumero);
-
-            return nouveauNumero;
-
-        } catch (NumberFormatException e) {
-            logger.warn("Format invalide, génération d'un nouveau : {}", prefixe + "0001");
-            return prefixe + "0001";
+                String lastMandat = rs.getString("numero_mandat");
+                return genererProchainNumero(lastMandat, prefixe);
+            } else {
+                // Premier mandat du mois
+                String numero = prefixe + "0001";
+                logger.info("🆕 Premier mandat du mois : {}", numero);
+                return numero;
+            }
+
+        } catch (SQLException e) {
+            logger.error("Erreur lors de la génération du numéro de mandat", e);
+            throw new RuntimeException("Impossible de générer le numéro de mandat", e);
         }
     }
 
@@ -537,15 +464,15 @@
      */
     private int compterAffairesEnCours(String numeroMandat) {
         String sql = """
-        SELECT COUNT(DISTINCT a.id) 
-        FROM affaires a
-        WHERE a.statut = 'EN_COURS'
-        AND EXISTS (
-            SELECT 1 FROM encaissements e 
-            WHERE e.affaire_id = a.id 
-            AND e.numero_mandat = ?
-        )
-    """;
+            SELECT COUNT(DISTINCT a.id) 
+            FROM affaires a
+            WHERE a.statut = 'EN_COURS'
+            AND EXISTS (
+                SELECT 1 FROM encaissements e 
+                WHERE e.affaire_id = a.id 
+                AND e.numero_mandat = ?
+            )
+        """;
 
         try (Connection conn = DatabaseConfig.getSQLiteConnection();
              PreparedStatement stmt = conn.prepareStatement(sql)) {
@@ -581,7 +508,7 @@
             }
 
         } catch (SQLException e) {
-            logger.error("Erreur lors de la recherche du mandat : {}", numeroMandat, e);
+            logger.error("Erreur lors de la recherche du mandat", e);
         }
 
         return Optional.empty();
@@ -592,53 +519,26 @@
      */
     private Mandat mapResultSetToMandat(ResultSet rs) throws SQLException {
         Mandat mandat = new Mandat();
-
         mandat.setId(rs.getLong("id"));
         mandat.setNumeroMandat(rs.getString("numero_mandat"));
         mandat.setDescription(rs.getString("description"));
         mandat.setDateDebut(rs.getDate("date_debut").toLocalDate());
         mandat.setDateFin(rs.getDate("date_fin").toLocalDate());
-
-        // Gérer le statut
-        String statutStr = rs.getString("statut");
-        try {
-            mandat.setStatut(StatutMandat.valueOf(statutStr));
-        } catch (Exception e) {
-            mandat.setStatut(StatutMandat.EN_ATTENTE);
-        }
-
+        mandat.setStatut(StatutMandat.valueOf(rs.getString("statut")));
         mandat.setActif(rs.getBoolean("actif"));
 
-        // Gérer les dates nullables
         Timestamp dateCloture = rs.getTimestamp("date_cloture");
         if (dateCloture != null) {
             mandat.setDateCloture(dateCloture.toLocalDateTime());
         }
 
-        Timestamp createdAt = rs.getTimestamp("created_at");
-        if (createdAt != null) {
-            mandat.setCreatedAt(createdAt.toLocalDateTime());
-        }
+        mandat.setCreatedAt(rs.getTimestamp("created_at").toLocalDateTime());
+        mandat.setCreatedBy(rs.getString("created_by"));
 
         Timestamp updatedAt = rs.getTimestamp("updated_at");
         if (updatedAt != null) {
             mandat.setUpdatedAt(updatedAt.toLocalDateTime());
-        }
-
-        mandat.setCreatedBy(rs.getString("created_by"));
-        mandat.setUpdatedBy(rs.getString("updated_by"));
-
-        // Colonnes optionnelles (peuvent ne pas exister)
-        try {
-            mandat.setNombreAffaires(rs.getInt("nombre_affaires"));
-        } catch (SQLException e) {
-            // Colonne n'existe pas, ignorer
-        }
-
-        try {
-            mandat.setMontantTotal(rs.getBigDecimal("montant_total"));
-        } catch (SQLException e) {
-            // Colonne n'existe pas, ignorer
+            mandat.setUpdatedBy(rs.getString("updated_by"));
         }
 
         return mandat;
